--- conflicted
+++ resolved
@@ -311,15 +311,6 @@
         switch (opts.format) {
           
           case 'howler':
-<<<<<<< HEAD
-          finalJson.urls = [].concat(json.resources)
-          finalJson.sprite = {}
-          for (var sn in json.spritemap) {
-            var spriteInfo = json.spritemap[sn]
-            finalJson.sprite[sn] = [spriteInfo.start * 1000, (spriteInfo.end - spriteInfo.start) * 1000]
-            if (spriteInfo.loop) {
-              finalJson.sprite[sn].push(true)
-=======
           case 'howler2':
             finalJson[opts.format === 'howler' ? 'urls' : 'src'] = [].concat(json.resources)
             finalJson.sprite = {}
@@ -329,10 +320,8 @@
               if (spriteInfo.loop) {
                 finalJson.sprite[sn].push(true)
               }
->>>>>>> e5839b94
             }
-          }
-          break
+            break
           
           case 'createjs':
           finalJson.src = json.resources[0]
@@ -347,7 +336,7 @@
           }
           break
           
-          case 'default': // legacy support
+          case 'default':
           default:
           finalJson = json
           break
